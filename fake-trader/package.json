{
  "name": "fake-trader",
  "version": "1.0.0",
  "description": "Fake trading simulation worker for strategy testing",
  "main": "dist/index.js",
  "type": "module",
  "scripts": {
    "dev": "tsx watch src/index.ts",
    "build": "tsc",
    "start": "node dist/index.js",
    "test": "tsx src/tests/index.ts",
<<<<<<< HEAD
    "setup-db": "tsx setup-staging-db.ts",
    "setup-dev": "tsx setup-staging-db.ts dev",
    "setup-staging": "tsx setup-staging-db.ts staging"
=======
    "migrate": "tsx ensure-canonical-tables.ts"
>>>>>>> 8c1b49d3
  },
  "dependencies": {
    "pg": "^8.11.3",
    "dotenv": "^16.4.5",
    "node-cron": "^3.0.3"
  },
  "devDependencies": {
    "@types/node": "^20.11.5",
    "@types/pg": "^8.10.9",
    "@types/node-cron": "^3.0.11",
    "tsx": "^4.7.0",
    "typescript": "^5.3.3"
  }
}<|MERGE_RESOLUTION|>--- conflicted
+++ resolved
@@ -9,13 +9,10 @@
     "build": "tsc",
     "start": "node dist/index.js",
     "test": "tsx src/tests/index.ts",
-<<<<<<< HEAD
     "setup-db": "tsx setup-staging-db.ts",
     "setup-dev": "tsx setup-staging-db.ts dev",
-    "setup-staging": "tsx setup-staging-db.ts staging"
-=======
+    "setup-staging": "tsx setup-staging-db.ts staging",
     "migrate": "tsx ensure-canonical-tables.ts"
->>>>>>> 8c1b49d3
   },
   "dependencies": {
     "pg": "^8.11.3",
